import os
import copy
import torch
import unittest
import numpy as np

from torch import optim
from torch import nn
from utils.generic_utils import load_config
from layers.losses import MSELossMasked
from models.tacotron2 import Tacotron2

torch.manual_seed(1)
use_cuda = torch.cuda.is_available()
device = torch.device("cuda:0" if torch.cuda.is_available() else "cpu")

file_path = os.path.dirname(os.path.realpath(__file__))
c = load_config(os.path.join(file_path, 'test_config.json'))


class TacotronTrainTest(unittest.TestCase):
    def test_train_step(self):
        input = torch.randint(0, 24, (8, 128)).long().to(device)
        input_lengths = torch.randint(100, 128, (8, )).long().to(device)
        input_lengths = torch.sort(input_lengths, descending=True)[0]
        mel_spec = torch.rand(8, 30, c.audio['num_mels']).to(device)
        mel_postnet_spec = torch.rand(8, 30, c.audio['num_mels']).to(device)
        mel_lengths = torch.randint(20, 30, (8, )).long().to(device)
        stop_targets = torch.zeros(8, 30, 1).float().to(device)
        speaker_ids = torch.randint(0, 5, (8, )).long().to(device)

        for idx in mel_lengths:
            stop_targets[:, int(idx.item()):, 0] = 1.0

        stop_targets = stop_targets.view(input.shape[0],
                                         stop_targets.size(1) // c.r, -1)
        stop_targets = (stop_targets.sum(2) > 0.0).unsqueeze(2).float().squeeze()

        criterion = MSELossMasked().to(device)
        criterion_st = nn.BCEWithLogitsLoss().to(device)
<<<<<<< HEAD
        model = Tacotron2(24, c.r).to(device) #FIXME: missing num_speakers parameter to Tacotron2 ctor
=======
        model = Tacotron2(24, c.r, 5).to(device)
>>>>>>> 4336e1d3
        model.train()
        model_ref = copy.deepcopy(model)
        count = 0
        for param, param_ref in zip(model.parameters(),
                                    model_ref.parameters()):
            assert (param - param_ref).sum() == 0, param
            count += 1
        optimizer = optim.Adam(model.parameters(), lr=c.lr)
        for i in range(5):
            mel_out, mel_postnet_out, align, stop_tokens = model.forward(
                input, input_lengths, mel_spec, speaker_ids)
            assert torch.sigmoid(stop_tokens).data.max() <= 1.0
            assert torch.sigmoid(stop_tokens).data.min() >= 0.0
            optimizer.zero_grad()
            loss = criterion(mel_out, mel_spec, mel_lengths)
            stop_loss = criterion_st(stop_tokens, stop_targets)
            loss = loss + criterion(mel_postnet_out, mel_postnet_spec, mel_lengths) + stop_loss
            loss.backward()
            optimizer.step()
        # check parameter changes
        count = 0
        for param, param_ref in zip(model.parameters(),
                                    model_ref.parameters()):
            # ignore pre-higway layer since it works conditional
            # if count not in [145, 59]:
            assert (param != param_ref).any(
            ), "param {} with shape {} not updated!! \n{}\n{}".format(
                count, param.shape, param, param_ref)
            count += 1<|MERGE_RESOLUTION|>--- conflicted
+++ resolved
@@ -38,11 +38,7 @@
 
         criterion = MSELossMasked().to(device)
         criterion_st = nn.BCEWithLogitsLoss().to(device)
-<<<<<<< HEAD
-        model = Tacotron2(24, c.r).to(device) #FIXME: missing num_speakers parameter to Tacotron2 ctor
-=======
         model = Tacotron2(24, c.r, 5).to(device)
->>>>>>> 4336e1d3
         model.train()
         model_ref = copy.deepcopy(model)
         count = 0
