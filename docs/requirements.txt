--- conflicted
+++ resolved
@@ -1,10 +1,6 @@
 furo
 myst-parser == 2.0.0
-<<<<<<< HEAD
-sphinx == 7.0.1
-=======
 sphinx == 7.2.5
->>>>>>> cdc971ff
 sphinx_inline_tabs
 sphinx_copybutton
 linkify-it-py