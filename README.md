
## 🐸Coqui.ai News
- 📣 [🐶Bark](https://github.com/suno-ai/bark) is now available for inference with uncontrained voice cloning. [Docs](https://tts.readthedocs.io/en/dev/models/bark.html)
- 📣 You can use [~1100 Fairseq models](https://github.com/facebookresearch/fairseq/tree/main/examples/mms) with 🐸TTS.
- 📣 🐸TTS now supports 🐢Tortoise with faster inference. [Docs](https://tts.readthedocs.io/en/dev/models/tortoise.html)
- 📣 **Coqui Studio API** is landed on 🐸TTS. - [Example](https://github.com/coqui-ai/TTS/blob/dev/README.md#-python-api)
- 📣 [**Coqui Studio API**](https://docs.coqui.ai/docs) is live.
- 📣 Voice generation with prompts - **Prompt to Voice** - is live on [**Coqui Studio**](https://app.coqui.ai/auth/signin)!! - [Blog Post](https://coqui.ai/blog/tts/prompt-to-voice)
- 📣 Voice generation with fusion - **Voice fusion** - is live on [**Coqui Studio**](https://app.coqui.ai/auth/signin).
- 📣 Voice cloning is live on [**Coqui Studio**](https://app.coqui.ai/auth/signin).

<div align="center">
<img src="https://static.scarf.sh/a.png?x-pxid=cf317fe7-2188-4721-bc01-124bb5d5dbb2" />

## <img src="https://raw.githubusercontent.com/coqui-ai/TTS/main/images/coqui-log-green-TTS.png" height="56"/>


**🐸TTS is a library for advanced Text-to-Speech generation.**

🚀 Pretrained models in +1100 languages.

🛠️ Tools for training new models and fine-tuning existing models in any language.

📚 Utilities for dataset analysis and curation.
______________________________________________________________________

[![Dicord](https://img.shields.io/discord/1037326658807533628?color=%239B59B6&label=chat%20on%20discord)](https://discord.gg/5eXr5seRrv)
[![License](<https://img.shields.io/badge/License-MPL%202.0-brightgreen.svg>)](https://opensource.org/licenses/MPL-2.0)
[![PyPI version](https://badge.fury.io/py/TTS.svg)](https://badge.fury.io/py/TTS)
[![Covenant](https://camo.githubusercontent.com/7d620efaa3eac1c5b060ece5d6aacfcc8b81a74a04d05cd0398689c01c4463bb/68747470733a2f2f696d672e736869656c64732e696f2f62616467652f436f6e7472696275746f72253230436f76656e616e742d76322e3025323061646f707465642d6666363962342e737667)](https://github.com/coqui-ai/TTS/blob/master/CODE_OF_CONDUCT.md)
[![Downloads](https://pepy.tech/badge/tts)](https://pepy.tech/project/tts)
[![DOI](https://zenodo.org/badge/265612440.svg)](https://zenodo.org/badge/latestdoi/265612440)

![GithubActions](https://github.com/coqui-ai/TTS/actions/workflows/aux_tests.yml/badge.svg)
![GithubActions](https://github.com/coqui-ai/TTS/actions/workflows/data_tests.yml/badge.svg)
![GithubActions](https://github.com/coqui-ai/TTS/actions/workflows/docker.yaml/badge.svg)
![GithubActions](https://github.com/coqui-ai/TTS/actions/workflows/inference_tests.yml/badge.svg)
![GithubActions](https://github.com/coqui-ai/TTS/actions/workflows/style_check.yml/badge.svg)
![GithubActions](https://github.com/coqui-ai/TTS/actions/workflows/text_tests.yml/badge.svg)
![GithubActions](https://github.com/coqui-ai/TTS/actions/workflows/tts_tests.yml/badge.svg)
![GithubActions](https://github.com/coqui-ai/TTS/actions/workflows/vocoder_tests.yml/badge.svg)
![GithubActions](https://github.com/coqui-ai/TTS/actions/workflows/zoo_tests0.yml/badge.svg)
![GithubActions](https://github.com/coqui-ai/TTS/actions/workflows/zoo_tests1.yml/badge.svg)
![GithubActions](https://github.com/coqui-ai/TTS/actions/workflows/zoo_tests2.yml/badge.svg)
[![Docs](<https://readthedocs.org/projects/tts/badge/?version=latest&style=plastic>)](https://tts.readthedocs.io/en/latest/)

</div>

______________________________________________________________________

## 💬 Where to ask questions
Please use our dedicated channels for questions and discussion. Help is much more valuable if it's shared publicly so that more people can benefit from it.

| Type                            | Platforms                               |
| ------------------------------- | --------------------------------------- |
| 🚨 **Bug Reports**              | [GitHub Issue Tracker]                  |
| 🎁 **Feature Requests & Ideas** | [GitHub Issue Tracker]                  |
| 👩‍💻 **Usage Questions**          | [GitHub Discussions]                    |
| 🗯 **General Discussion**       | [GitHub Discussions] or [Discord]   |

[github issue tracker]: https://github.com/coqui-ai/tts/issues
[github discussions]: https://github.com/coqui-ai/TTS/discussions
[discord]: https://discord.gg/5eXr5seRrv
[Tutorials and Examples]: https://github.com/coqui-ai/TTS/wiki/TTS-Notebooks-and-Tutorials


## 🔗 Links and Resources
| Type                            | Links                               |
| ------------------------------- | --------------------------------------- |
| 💼 **Documentation**              | [ReadTheDocs](https://tts.readthedocs.io/en/latest/)
| 💾 **Installation**               | [TTS/README.md](https://github.com/coqui-ai/TTS/tree/dev#install-tts)|
| 👩‍💻 **Contributing**               | [CONTRIBUTING.md](https://github.com/coqui-ai/TTS/blob/main/CONTRIBUTING.md)|
| 📌 **Road Map**                   | [Main Development Plans](https://github.com/coqui-ai/TTS/issues/378)
| 🚀 **Released Models**            | [TTS Releases](https://github.com/coqui-ai/TTS/releases) and [Experimental Models](https://github.com/coqui-ai/TTS/wiki/Experimental-Released-Models)|
| 📰 **Papers**                    | [TTS Papers](https://github.com/erogol/TTS-papers)|


## 🥇 TTS Performance
<p align="center"><img src="https://raw.githubusercontent.com/coqui-ai/TTS/main/images/TTS-performance.png" width="800" /></p>

<<<<<<< HEAD
Underlined "TTS*" and "Judy*" are **internal** 🐸TTS models that are not released open-source. They are here to show the potential.
=======
Underlined "TTS*" and "Judy*" are **internal** 🐸TTS models that are not released open-source. They are here to show the potential. Models prefixed with a dot (.Jofish .Abe and .Janice) are real human voices.
>>>>>>> cdc971ff

## Features
- High-performance Deep Learning models for Text2Speech tasks.
    - Text2Spec models (Tacotron, Tacotron2, Glow-TTS, SpeedySpeech).
    - Speaker Encoder to compute speaker embeddings efficiently.
    - Vocoder models (MelGAN, Multiband-MelGAN, GAN-TTS, ParallelWaveGAN, WaveGrad, WaveRNN)
- Fast and efficient model training.
- Detailed training logs on the terminal and Tensorboard.
- Support for Multi-speaker TTS.
- Efficient, flexible, lightweight but feature complete `Trainer API`.
- Released and ready-to-use models.
- Tools to curate Text2Speech datasets under```dataset_analysis```.
- Utilities to use and test your models.
- Modular (but not too much) code base enabling easy implementation of new ideas.

## Model Implementations
### Spectrogram models
- Tacotron: [paper](https://arxiv.org/abs/1703.10135)
- Tacotron2: [paper](https://arxiv.org/abs/1712.05884)
- Glow-TTS: [paper](https://arxiv.org/abs/2005.11129)
- Speedy-Speech: [paper](https://arxiv.org/abs/2008.03802)
- Align-TTS: [paper](https://arxiv.org/abs/2003.01950)
- FastPitch: [paper](https://arxiv.org/pdf/2006.06873.pdf)
- FastSpeech: [paper](https://arxiv.org/abs/1905.09263)
- FastSpeech2: [paper](https://arxiv.org/abs/2006.04558)
- SC-GlowTTS: [paper](https://arxiv.org/abs/2104.05557)
- Capacitron: [paper](https://arxiv.org/abs/1906.03402)
- OverFlow: [paper](https://arxiv.org/abs/2211.06892)
- Neural HMM TTS: [paper](https://arxiv.org/abs/2108.13320)
<<<<<<< HEAD
- Delightful TTS: [paper](https://arxiv.org/abs/2110.12612) 
=======
- Delightful TTS: [paper](https://arxiv.org/abs/2110.12612)
>>>>>>> cdc971ff

### End-to-End Models
- VITS: [paper](https://arxiv.org/pdf/2106.06103)
- 🐸 YourTTS: [paper](https://arxiv.org/abs/2112.02418)
- 🐢 Tortoise: [orig. repo](https://github.com/neonbjb/tortoise-tts)
- 🐶 Bark: [orig. repo](https://github.com/suno-ai/bark)

### Attention Methods
- Guided Attention: [paper](https://arxiv.org/abs/1710.08969)
- Forward Backward Decoding: [paper](https://arxiv.org/abs/1907.09006)
- Graves Attention: [paper](https://arxiv.org/abs/1910.10288)
- Double Decoder Consistency: [blog](https://erogol.com/solving-attention-problems-of-tts-models-with-double-decoder-consistency/)
- Dynamic Convolutional Attention: [paper](https://arxiv.org/pdf/1910.10288.pdf)
- Alignment Network: [paper](https://arxiv.org/abs/2108.10447)

### Speaker Encoder
- GE2E: [paper](https://arxiv.org/abs/1710.10467)
- Angular Loss: [paper](https://arxiv.org/pdf/2003.11982.pdf)

### Vocoders
- MelGAN: [paper](https://arxiv.org/abs/1910.06711)
- MultiBandMelGAN: [paper](https://arxiv.org/abs/2005.05106)
- ParallelWaveGAN: [paper](https://arxiv.org/abs/1910.11480)
- GAN-TTS discriminators: [paper](https://arxiv.org/abs/1909.11646)
- WaveRNN: [origin](https://github.com/fatchord/WaveRNN/)
- WaveGrad: [paper](https://arxiv.org/abs/2009.00713)
- HiFiGAN: [paper](https://arxiv.org/abs/2010.05646)
- UnivNet: [paper](https://arxiv.org/abs/2106.07889)

### Voice Conversion
- FreeVC: [paper](https://arxiv.org/abs/2210.15418)

You can also help us implement more models.

## Installation
🐸TTS is tested on Ubuntu 18.04 with **python >= 3.7, < 3.11.**.

If you are only interested in [synthesizing speech](https://tts.readthedocs.io/en/latest/inference.html) with the released 🐸TTS models, installing from PyPI is the easiest option.

```bash
pip install TTS
```

If you plan to code or train models, clone 🐸TTS and install it locally.

```bash
git clone https://github.com/coqui-ai/TTS
pip install -e .[all,dev,notebooks]  # Select the relevant extras
```

If you are on Ubuntu (Debian), you can also run following commands for installation.

```bash
$ make system-deps  # intended to be used on Ubuntu (Debian). Let us know if you have a different OS.
$ make install
```

If you are on Windows, 👑@GuyPaddock wrote installation instructions [here](https://stackoverflow.com/questions/66726331/how-can-i-run-mozilla-tts-coqui-tts-training-with-cuda-on-a-windows-system).


## Docker Image
You can also try TTS without install with the docker image.
Simply run the following command and you will be able to run TTS without installing it.

```bash
docker run --rm -it -p 5002:5002 --entrypoint /bin/bash ghcr.io/coqui-ai/tts-cpu
python3 TTS/server/server.py --list_models #To get the list of available models
python3 TTS/server/server.py --model_name tts_models/en/vctk/vits # To start a server
```

You can then enjoy the TTS server [here](http://[::1]:5002/)
More details about the docker images (like GPU support) can be found [here](https://tts.readthedocs.io/en/latest/docker_images.html)


## Synthesizing speech by 🐸TTS

### 🐍 Python API

#### Running a multi-speaker and multi-lingual model

```python
import torch
from TTS.api import TTS

# Get device
device = "cuda" if torch.cuda.is_available() else "cpu"

# List available 🐸TTS models and choose the first one
model_name = TTS().list_models()[0]
# Init TTS
<<<<<<< HEAD
tts = TTS(model_name)
=======
tts = TTS(model_name).to(device)
>>>>>>> cdc971ff

# Run TTS

# ❗ Since this model is multi-speaker and multi-lingual, we must set the target speaker and the language
# Text to speech with a numpy output
wav = tts.tts("This is a test! This is also a test!!", speaker=tts.speakers[0], language=tts.languages[0])
# Text to speech to a file
tts.tts_to_file(text="Hello world!", speaker=tts.speakers[0], language=tts.languages[0], file_path="output.wav")
```

#### Running a single speaker model

```python
# Init TTS with the target model name
tts = TTS(model_name="tts_models/de/thorsten/tacotron2-DDC", progress_bar=False).to(device)

# Run TTS
tts.tts_to_file(text="Ich bin eine Testnachricht.", file_path=OUTPUT_PATH)

# Example voice cloning with YourTTS in English, French and Portuguese
<<<<<<< HEAD

tts = TTS(model_name="tts_models/multilingual/multi-dataset/your_tts", progress_bar=False, gpu=True)
=======
tts = TTS(model_name="tts_models/multilingual/multi-dataset/your_tts", progress_bar=False).to(device)
>>>>>>> cdc971ff
tts.tts_to_file("This is voice cloning.", speaker_wav="my/cloning/audio.wav", language="en", file_path="output.wav")
tts.tts_to_file("C'est le clonage de la voix.", speaker_wav="my/cloning/audio.wav", language="fr-fr", file_path="output.wav")
tts.tts_to_file("Isso é clonagem de voz.", speaker_wav="my/cloning/audio.wav", language="pt-br", file_path="output.wav")
```

#### Example voice conversion

Converting the voice in `source_wav` to the voice of `target_wav`

```python
tts = TTS(model_name="voice_conversion_models/multilingual/vctk/freevc24", progress_bar=False).to("cuda")
tts.voice_conversion_to_file(source_wav="my/source.wav", target_wav="my/target.wav", file_path="output.wav")
```

#### Example voice cloning together with the voice conversion model.
This way, you can clone voices by using any model in 🐸TTS.

```python

tts = TTS("tts_models/de/thorsten/tacotron2-DDC")
tts.tts_with_vc_to_file(
    "Wie sage ich auf Italienisch, dass ich dich liebe?",
    speaker_wav="target/speaker.wav",
    file_path="output.wav"
)
```

<<<<<<< HEAD
# Example text to speech using [🐸Coqui Studio](https://coqui.ai) models.

# You can use all of your available speakers in the studio.
# [🐸Coqui Studio](https://coqui.ai) API token is required. You can get it from the [account page](https://coqui.ai/account).
# You should set the `COQUI_STUDIO_TOKEN` environment variable to use the API token.
=======
#### Example using [🐸Coqui Studio](https://coqui.ai) voices.
You access all of your cloned voices and built-in speakers in [🐸Coqui Studio](https://coqui.ai). 
To do this, you'll need an API token, which you can obtain from the [account page](https://coqui.ai/account).
After obtaining the API token, you'll need to configure the COQUI_STUDIO_TOKEN environment variable.
>>>>>>> cdc971ff

Once you have a valid API token in place, the studio speakers will be displayed as distinct models within the list. 
These models will follow the naming convention `coqui_studio/en/<studio_speaker_name>/coqui_studio`

```python
# XTTS model
models = TTS(cs_api_model="XTTS").list_models()
# Init TTS with the target studio speaker
tts = TTS(model_name="coqui_studio/en/Torcull Diarmuid/coqui_studio", progress_bar=False)
# Run TTS
tts.tts_to_file(text="This is a test.", file_path=OUTPUT_PATH)

# V1 model
models = TTS(cs_api_model="V1").list_models()
# Run TTS with emotion and speed control
# Emotion control only works with V1 model
tts.tts_to_file(text="This is a test.", file_path=OUTPUT_PATH, emotion="Happy", speed=1.5)

<<<<<<< HEAD

#Example text to speech using **Fairseq models in ~1100 languages** 🤯.

#For these models use the following name format: `tts_models/<lang-iso_code>/fairseq/vits`.
#You can find the list of language ISO codes [here](https://dl.fbaipublicfiles.com/mms/tts/all-tts-languages.html) and learn about the Fairseq models [here](https://github.com/facebookresearch/fairseq/tree/main/examples/mms).

=======
# XTTS-multilingual
models = TTS(cs_api_model="XTTS-multilingual").list_models()
# Run TTS with emotion and speed control
# Emotion control only works with V1 model
tts.tts_to_file(text="Das ist ein Test.", file_path=OUTPUT_PATH, language="de", speed=1.0)
```

#### Example text to speech using **Fairseq models in ~1100 languages** 🤯.
For Fairseq models, use the following name format: `tts_models/<lang-iso_code>/fairseq/vits`.
You can find the language ISO codes [here](https://dl.fbaipublicfiles.com/mms/tts/all-tts-languages.html)
and learn about the Fairseq models [here](https://github.com/facebookresearch/fairseq/tree/main/examples/mms).

```python
>>>>>>> cdc971ff
# TTS with on the fly voice conversion
api = TTS("tts_models/deu/fairseq/vits")
api.tts_with_vc_to_file(
    "Wie sage ich auf Italienisch, dass ich dich liebe?",
    speaker_wav="target/speaker.wav",
    file_path="output.wav"
)
```

### Command-line `tts`
#### Single Speaker Models

- List provided models:

    ```
    $ tts --list_models
    ```
- Get model info (for both tts_models and vocoder_models):
    - Query by type/name:
        The model_info_by_name uses the name as it from the --list_models.
        ```
        $ tts --model_info_by_name "<model_type>/<language>/<dataset>/<model_name>"
        ```
        For example:

        ```
        $ tts --model_info_by_name tts_models/tr/common-voice/glow-tts
        ```
        ```
        $ tts --model_info_by_name vocoder_models/en/ljspeech/hifigan_v2
        ```
    - Query by type/idx:
        The model_query_idx uses the corresponding idx from --list_models.
        ```
        $ tts --model_info_by_idx "<model_type>/<model_query_idx>"
        ```
        For example:

        ```
        $ tts --model_info_by_idx tts_models/3
        ```

- Run TTS with default models:

    ```
    $ tts --text "Text for TTS" --out_path output/path/speech.wav
    ```

- Run a TTS model with its default vocoder model:

    ```
    $ tts --text "Text for TTS" --model_name "<model_type>/<language>/<dataset>/<model_name>" --out_path output/path/speech.wav
    ```
  For example:

    ```
    $ tts --text "Text for TTS" --model_name "tts_models/en/ljspeech/glow-tts" --out_path output/path/speech.wav
    ```

- Run with specific TTS and vocoder models from the list:

    ```
    $ tts --text "Text for TTS" --model_name "<model_type>/<language>/<dataset>/<model_name>" --vocoder_name "<model_type>/<language>/<dataset>/<model_name>" --out_path output/path/speech.wav
    ```

  For example:

    ```
    $ tts --text "Text for TTS" --model_name "tts_models/en/ljspeech/glow-tts" --vocoder_name "vocoder_models/en/ljspeech/univnet" --out_path output/path/speech.wav
    ```


- Run your own TTS model (Using Griffin-Lim Vocoder):

    ```
    $ tts --text "Text for TTS" --model_path path/to/model.pth --config_path path/to/config.json --out_path output/path/speech.wav
    ```

- Run your own TTS and Vocoder models:
    ```
    $ tts --text "Text for TTS" --model_path path/to/model.pth --config_path path/to/config.json --out_path output/path/speech.wav
        --vocoder_path path/to/vocoder.pth --vocoder_config_path path/to/vocoder_config.json
    ```

#### Multi-speaker Models

- List the available speakers and choose a <speaker_id> among them:

    ```
    $ tts --model_name "<language>/<dataset>/<model_name>"  --list_speaker_idxs
    ```

- Run the multi-speaker TTS model with the target speaker ID:

    ```
    $ tts --text "Text for TTS." --out_path output/path/speech.wav --model_name "<language>/<dataset>/<model_name>"  --speaker_idx <speaker_id>
    ```

- Run your own multi-speaker TTS model:

    ```
    $ tts --text "Text for TTS" --out_path output/path/speech.wav --model_path path/to/model.pth --config_path path/to/config.json --speakers_file_path path/to/speaker.json --speaker_idx <speaker_id>
    ```

## Directory Structure
```
|- notebooks/       (Jupyter Notebooks for model evaluation, parameter selection and data analysis.)
|- utils/           (common utilities.)
|- TTS
    |- bin/             (folder for all the executables.)
      |- train*.py                  (train your target model.)
      |- ...
    |- tts/             (text to speech models)
        |- layers/          (model layer definitions)
        |- models/          (model definitions)
        |- utils/           (model specific utilities.)
    |- speaker_encoder/ (Speaker Encoder models.)
        |- (same)
    |- vocoder/         (Vocoder models.)
        |- (same)
```<|MERGE_RESOLUTION|>--- conflicted
+++ resolved
@@ -78,11 +78,8 @@
 ## 🥇 TTS Performance
 <p align="center"><img src="https://raw.githubusercontent.com/coqui-ai/TTS/main/images/TTS-performance.png" width="800" /></p>
 
-<<<<<<< HEAD
-Underlined "TTS*" and "Judy*" are **internal** 🐸TTS models that are not released open-source. They are here to show the potential.
-=======
-Underlined "TTS*" and "Judy*" are **internal** 🐸TTS models that are not released open-source. They are here to show the potential. Models prefixed with a dot (.Jofish .Abe and .Janice) are real human voices.
->>>>>>> cdc971ff
+Underlined "TTS*" and "Judy*" are 🐸TTS models
+<!-- [Details...](https://github.com/coqui-ai/TTS/wiki/Mean-Opinion-Score-Results) -->
 
 ## Features
 - High-performance Deep Learning models for Text2Speech tasks.
@@ -112,11 +109,6 @@
 - Capacitron: [paper](https://arxiv.org/abs/1906.03402)
 - OverFlow: [paper](https://arxiv.org/abs/2211.06892)
 - Neural HMM TTS: [paper](https://arxiv.org/abs/2108.13320)
-<<<<<<< HEAD
-- Delightful TTS: [paper](https://arxiv.org/abs/2110.12612) 
-=======
-- Delightful TTS: [paper](https://arxiv.org/abs/2110.12612)
->>>>>>> cdc971ff
 
 ### End-to-End Models
 - VITS: [paper](https://arxiv.org/pdf/2106.06103)
@@ -207,12 +199,7 @@
 # List available 🐸TTS models and choose the first one
 model_name = TTS().list_models()[0]
 # Init TTS
-<<<<<<< HEAD
 tts = TTS(model_name)
-=======
-tts = TTS(model_name).to(device)
->>>>>>> cdc971ff
-
 # Run TTS
 
 # ❗ Since this model is multi-speaker and multi-lingual, we must set the target speaker and the language
@@ -231,13 +218,8 @@
 # Run TTS
 tts.tts_to_file(text="Ich bin eine Testnachricht.", file_path=OUTPUT_PATH)
 
-# Example voice cloning with YourTTS in English, French and Portuguese
-<<<<<<< HEAD
-
+# Example voice cloning with YourTTS in English, French and Portuguese:
 tts = TTS(model_name="tts_models/multilingual/multi-dataset/your_tts", progress_bar=False, gpu=True)
-=======
-tts = TTS(model_name="tts_models/multilingual/multi-dataset/your_tts", progress_bar=False).to(device)
->>>>>>> cdc971ff
 tts.tts_to_file("This is voice cloning.", speaker_wav="my/cloning/audio.wav", language="en", file_path="output.wav")
 tts.tts_to_file("C'est le clonage de la voix.", speaker_wav="my/cloning/audio.wav", language="fr-fr", file_path="output.wav")
 tts.tts_to_file("Isso é clonagem de voz.", speaker_wav="my/cloning/audio.wav", language="pt-br", file_path="output.wav")
@@ -265,21 +247,14 @@
 )
 ```
 
-<<<<<<< HEAD
-# Example text to speech using [🐸Coqui Studio](https://coqui.ai) models.
-
-# You can use all of your available speakers in the studio.
-# [🐸Coqui Studio](https://coqui.ai) API token is required. You can get it from the [account page](https://coqui.ai/account).
-# You should set the `COQUI_STUDIO_TOKEN` environment variable to use the API token.
-=======
 #### Example using [🐸Coqui Studio](https://coqui.ai) voices.
 You access all of your cloned voices and built-in speakers in [🐸Coqui Studio](https://coqui.ai). 
 To do this, you'll need an API token, which you can obtain from the [account page](https://coqui.ai/account).
 After obtaining the API token, you'll need to configure the COQUI_STUDIO_TOKEN environment variable.
->>>>>>> cdc971ff
-
-Once you have a valid API token in place, the studio speakers will be displayed as distinct models within the list. 
-These models will follow the naming convention `coqui_studio/en/<studio_speaker_name>/coqui_studio`
+
+# Example text to speech using [🐸Coqui Studio](https://coqui.ai) models. You can use all of your available speakers in the studio.
+# [🐸Coqui Studio](https://coqui.ai) API token is required. You can get it from the [account page](https://coqui.ai/account).
+# You should set the `COQUI_STUDIO_TOKEN` environment variable to use the API token.
 
 ```python
 # XTTS model
@@ -294,36 +269,6 @@
 # Run TTS with emotion and speed control
 # Emotion control only works with V1 model
 tts.tts_to_file(text="This is a test.", file_path=OUTPUT_PATH, emotion="Happy", speed=1.5)
-
-<<<<<<< HEAD
-
-#Example text to speech using **Fairseq models in ~1100 languages** 🤯.
-
-#For these models use the following name format: `tts_models/<lang-iso_code>/fairseq/vits`.
-#You can find the list of language ISO codes [here](https://dl.fbaipublicfiles.com/mms/tts/all-tts-languages.html) and learn about the Fairseq models [here](https://github.com/facebookresearch/fairseq/tree/main/examples/mms).
-
-=======
-# XTTS-multilingual
-models = TTS(cs_api_model="XTTS-multilingual").list_models()
-# Run TTS with emotion and speed control
-# Emotion control only works with V1 model
-tts.tts_to_file(text="Das ist ein Test.", file_path=OUTPUT_PATH, language="de", speed=1.0)
-```
-
-#### Example text to speech using **Fairseq models in ~1100 languages** 🤯.
-For Fairseq models, use the following name format: `tts_models/<lang-iso_code>/fairseq/vits`.
-You can find the language ISO codes [here](https://dl.fbaipublicfiles.com/mms/tts/all-tts-languages.html)
-and learn about the Fairseq models [here](https://github.com/facebookresearch/fairseq/tree/main/examples/mms).
-
-```python
->>>>>>> cdc971ff
-# TTS with on the fly voice conversion
-api = TTS("tts_models/deu/fairseq/vits")
-api.tts_with_vc_to_file(
-    "Wie sage ich auf Italienisch, dass ich dich liebe?",
-    speaker_wav="target/speaker.wav",
-    file_path="output.wav"
-)
 ```
 
 ### Command-line `tts`
