--- conflicted
+++ resolved
@@ -15,15 +15,10 @@
                     "hf_url": [
                         "https://coqui.gateway.scarf.sh/hf/bark/coarse_2.pt",
                         "https://coqui.gateway.scarf.sh/hf/bark/fine_2.pt",
-<<<<<<< HEAD
-                        "https://coqui.gateway.scarf.sh/hf/bark/text_2.pt",
-                        "https://coqui.gateway.scarf.sh/hf/bark/config.json"
-=======
                         "https://app.coqui.ai/tts_model/text_2.pt",
                         "https://coqui.gateway.scarf.sh/hf/bark/config.json",
                         "https://coqui.gateway.scarf.sh/hf/bark/hubert.pt",
                         "https://coqui.gateway.scarf.sh/hf/bark/tokenizer.pth"
->>>>>>> cdc971ff
                     ],
                     "default_vocoder": null,
                     "commit": "e9a1953e",
@@ -245,11 +240,7 @@
                 "tortoise-v2": {
                     "description": "Tortoise tts model https://github.com/neonbjb/tortoise-tts",
                     "github_rls_url": [
-<<<<<<< HEAD
-                        "https://coqui.gateway.scarf.sh/v0.14.1_models/autoregressive.pth",
-=======
                         "https://app.coqui.ai/tts_model/autoregressive.pth",
->>>>>>> cdc971ff
                         "https://coqui.gateway.scarf.sh/v0.14.1_models/clvp2.pth",
                         "https://coqui.gateway.scarf.sh/v0.14.1_models/cvvp.pth",
                         "https://coqui.gateway.scarf.sh/v0.14.1_models/diffusion_decoder.pth",
