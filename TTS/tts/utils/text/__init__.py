--- conflicted
+++ resolved
@@ -41,11 +41,7 @@
     '''
 
     # TO REVIEW : How to have a good implementation for this?
-<<<<<<< HEAD
-    if language == "chinese-mandarin":
-=======
     if language == "zh-CN":
->>>>>>> d706d4c4
         ph = chinese_text_to_phonemes(text)
         return ph
 
