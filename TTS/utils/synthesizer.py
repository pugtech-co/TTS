--- conflicted
+++ resolved
@@ -259,11 +259,8 @@
         style_text=None,
         reference_wav=None,
         reference_speaker_name=None,
-<<<<<<< HEAD
         durations=None,
         return_extra_outputs=False,
-=======
->>>>>>> cdc971ff
         **kwargs,
     ) -> List[int]:
         """🐸 TTS magic. Run all the models and generate speech.
@@ -277,11 +274,8 @@
             style_text ([type], optional): transcription of style_wav for Capacitron. Defaults to None.
             reference_wav ([type], optional): reference waveform for voice conversion. Defaults to None.
             reference_speaker_name ([type], optional): speaker id of reference waveform. Defaults to None.
-<<<<<<< HEAD
             durations ([type], optional): durations for custom duration. Defaults to None.
             return_extra_outputs (bool, optional): return extra outputs from the model. Defaults to False.
-=======
->>>>>>> cdc971ff
         Returns:
             List[int]: [description]
         """
@@ -383,12 +377,7 @@
                         config=self.tts_config,
                         speaker_id=speaker_name,
                         voice_dirs=self.voice_dir,
-<<<<<<< HEAD
                         durations=durations,
-=======
-                        d_vector=speaker_embedding,
-                        **kwargs,
->>>>>>> cdc971ff
                     )
                 else:
                     # synthesize voice
@@ -403,11 +392,8 @@
                         use_griffin_lim=use_gl,
                         d_vector=speaker_embedding,
                         language_id=language_id,
-<<<<<<< HEAD
                         durations=durations,
                         **kwargs,
-=======
->>>>>>> cdc971ff
                     )
                 waveform = outputs["wav"]
                 if not use_gl:
