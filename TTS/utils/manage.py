--- conflicted
+++ resolved
@@ -309,16 +309,7 @@
         Args:
             model_name (str): model name as explained above.
         """
-<<<<<<< HEAD
-        # fetch model info from the dict
-        model_type, lang, dataset, model = model_name.split("/")
-        model_full_name = f"{model_type}--{lang}--{dataset}--{model}"
-        model_item = self.models_dict[model_type][lang][dataset][model]
-        model_item["model_type"] = model_type
-        model_item = self.set_model_url(model_item)
-=======
         model_item, model_full_name, model = self._set_model_item(model_name)
->>>>>>> cdc971ff
         # set the model specific output path
         output_path = os.path.join(self.output_prefix, model_full_name)
         if os.path.exists(output_path):
@@ -334,11 +325,7 @@
                 elif "hf_url" in model_item:
                     self._download_hf_model(model_item, output_path)
 
-<<<<<<< HEAD
-            except requests.Exception.RequestException as e:
-=======
             except requests.RequestException as e:
->>>>>>> cdc971ff
                 print(f" > Failed to download the model file to {output_path}")
                 rmtree(output_path)
                 raise e
